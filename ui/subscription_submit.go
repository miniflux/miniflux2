--- conflicted
+++ resolved
@@ -85,12 +85,9 @@
 			subscriptionForm.Password,
 			subscriptionForm.ScraperRules,
 			subscriptionForm.RewriteRules,
-<<<<<<< HEAD
 			subscriptionForm.BlocklistRules,
 			subscriptionForm.KeeplistRules,
-=======
 			subscriptionForm.FetchViaProxy,
->>>>>>> 7da72cf8
 		)
 		if err != nil {
 			v.Set("form", subscriptionForm)
