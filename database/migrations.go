// Copyright 2020 Frédéric Guillot. All rights reserved.
// Use of this source code is governed by the Apache 2.0
// license that can be found in the LICENSE file.

package database // import "miniflux.app/database"

import (
	"database/sql"
)

var schemaVersion = len(migrations)

var migrations = []func(tx *sql.Tx) error{
	func(tx *sql.Tx) (err error) {
		sql := `
			CREATE TABLE schema_version (
				version text not null
			);
			
			CREATE TABLE users (
				id serial not null,
				username text not null unique,
				password text,
				is_admin bool default 'f',
				language text default 'en_US',
				timezone text default 'UTC',
				theme text default 'default',
				last_login_at timestamp with time zone,
				primary key (id)
			);
			
			CREATE TABLE sessions (
				id serial not null,
				user_id int not null,
				token text not null unique,
				created_at timestamp with time zone default now(),
				user_agent text,
				ip text,
				primary key (id),
				unique (user_id, token),
				foreign key (user_id) references users(id) on delete cascade
			);
			
			CREATE TABLE categories (
				id serial not null,
				user_id int not null,
				title text not null,
				primary key (id),
				unique (user_id, title),
				foreign key (user_id) references users(id) on delete cascade
			);
			
			CREATE TABLE feeds (
				id bigserial not null,
				user_id int not null,
				category_id int not null,
				title text not null,
				feed_url text not null,
				site_url text not null,
				checked_at timestamp with time zone default now(),
				etag_header text default '',
				last_modified_header text default '',
				parsing_error_msg text default '',
				parsing_error_count int default 0,
				primary key (id),
				unique (user_id, feed_url),
				foreign key (user_id) references users(id) on delete cascade,
				foreign key (category_id) references categories(id) on delete cascade
			);
			
			CREATE TYPE entry_status as enum('unread', 'read', 'removed');
			
			CREATE TABLE entries (
				id bigserial not null,
				user_id int not null,
				feed_id bigint not null,
				hash text not null,
				published_at timestamp with time zone not null,
				title text not null,
				url text not null,
				author text,
				content text,
				status entry_status default 'unread',
				primary key (id),
				unique (feed_id, hash),
				foreign key (user_id) references users(id) on delete cascade,
				foreign key (feed_id) references feeds(id) on delete cascade
			);
			
			CREATE INDEX entries_feed_idx on entries using btree(feed_id);
			
			CREATE TABLE enclosures (
				id bigserial not null,
				user_id int not null,
				entry_id bigint not null,
				url text not null,
				size int default 0,
				mime_type text default '',
				primary key (id),
				foreign key (user_id) references users(id) on delete cascade,
				foreign key (entry_id) references entries(id) on delete cascade
			);
			
			CREATE TABLE icons (
				id bigserial not null,
				hash text not null unique,
				mime_type text not null,
				content bytea not null,
				primary key (id)
			);
			
			CREATE TABLE feed_icons (
				feed_id bigint not null,
				icon_id bigint not null,
				primary key(feed_id, icon_id),
				foreign key (feed_id) references feeds(id) on delete cascade,
				foreign key (icon_id) references icons(id) on delete cascade
			);		
		`
		_, err = tx.Exec(sql)
		return err
	},
	func(tx *sql.Tx) (err error) {
		sql := `
			CREATE EXTENSION IF NOT EXISTS hstore;
			ALTER TABLE users ADD COLUMN extra hstore;
			CREATE INDEX users_extra_idx ON users using gin(extra);
		`
		_, err = tx.Exec(sql)
		return err
	},
	func(tx *sql.Tx) (err error) {
		sql := `
			CREATE TABLE tokens (
				id text not null,
				value text not null,
				created_at timestamp with time zone not null default now(),
				primary key(id, value)
			);
		`
		_, err = tx.Exec(sql)
		return err
	},
	func(tx *sql.Tx) (err error) {
		sql := `
			CREATE TYPE entry_sorting_direction AS enum('asc', 'desc');
			ALTER TABLE users ADD COLUMN entry_direction entry_sorting_direction default 'asc';
		`
		_, err = tx.Exec(sql)
		return err
	},
	func(tx *sql.Tx) (err error) {
		sql := `
			CREATE TABLE integrations (
				user_id int not null,
				pinboard_enabled bool default 'f',
				pinboard_token text default '',
				pinboard_tags text default 'miniflux',
				pinboard_mark_as_unread bool default 'f',
				instapaper_enabled bool default 'f',
				instapaper_username text default '',
				instapaper_password text default '',
				fever_enabled bool default 'f',
				fever_username text default '',
				fever_password text default '',
				fever_token text default '',
				primary key(user_id)
			);
		`
		_, err = tx.Exec(sql)
		return err
	},
	func(tx *sql.Tx) (err error) {
		sql := `ALTER TABLE feeds ADD COLUMN scraper_rules text default ''`
		_, err = tx.Exec(sql)
		return err
	},
	func(tx *sql.Tx) (err error) {
		sql := `ALTER TABLE feeds ADD COLUMN rewrite_rules text default ''`
		_, err = tx.Exec(sql)
		return err
	},
	func(tx *sql.Tx) (err error) {
		sql := `ALTER TABLE feeds ADD COLUMN crawler boolean default 'f'`
		_, err = tx.Exec(sql)
		return err
	},
	func(tx *sql.Tx) (err error) {
		sql := `ALTER TABLE sessions rename to user_sessions`
		_, err = tx.Exec(sql)
		return err
	},
	func(tx *sql.Tx) (err error) {
		sql := `
			DROP TABLE tokens;

			CREATE TABLE sessions (
				id text not null,
				data jsonb not null,
				created_at timestamp with time zone not null default now(),
				primary key(id)
			);
		`
		_, err = tx.Exec(sql)
		return err
	},
	func(tx *sql.Tx) (err error) {
		sql := `
			ALTER TABLE integrations ADD COLUMN wallabag_enabled bool default 'f';
			ALTER TABLE integrations ADD COLUMN wallabag_url text default '';
			ALTER TABLE integrations ADD COLUMN wallabag_client_id text default '';
			ALTER TABLE integrations ADD COLUMN wallabag_client_secret text default '';
			ALTER TABLE integrations ADD COLUMN wallabag_username text default '';
			ALTER TABLE integrations ADD COLUMN wallabag_password text default '';
		`
		_, err = tx.Exec(sql)
		return err
	},
	func(tx *sql.Tx) (err error) {
		sql := `ALTER TABLE entries ADD COLUMN starred bool default 'f'`
		_, err = tx.Exec(sql)
		return err
	},
	func(tx *sql.Tx) (err error) {
		sql := `
			CREATE INDEX entries_user_status_idx ON entries(user_id, status);
			CREATE INDEX feeds_user_category_idx ON feeds(user_id, category_id);
		`
		_, err = tx.Exec(sql)
		return err
	},
	func(tx *sql.Tx) (err error) {
		sql := `
			ALTER TABLE integrations ADD COLUMN nunux_keeper_enabled bool default 'f';
			ALTER TABLE integrations ADD COLUMN nunux_keeper_url text default '';
			ALTER TABLE integrations ADD COLUMN nunux_keeper_api_key text default '';
		`
		_, err = tx.Exec(sql)
		return err
	},
	func(tx *sql.Tx) (err error) {
		sql := `ALTER TABLE enclosures ALTER COLUMN size SET DATA TYPE bigint`
		_, err = tx.Exec(sql)
		return err
	},
	func(tx *sql.Tx) (err error) {
		sql := `ALTER TABLE entries ADD COLUMN comments_url text default ''`
		_, err = tx.Exec(sql)
		return err
	},
	func(tx *sql.Tx) (err error) {
		sql := `
			ALTER TABLE integrations ADD COLUMN pocket_enabled bool default 'f';
			ALTER TABLE integrations ADD COLUMN pocket_access_token text default '';
			ALTER TABLE integrations ADD COLUMN pocket_consumer_key text default '';
		`
		_, err = tx.Exec(sql)
		return err
	},
	func(tx *sql.Tx) (err error) {
		sql := `
			ALTER TABLE user_sessions ALTER COLUMN ip SET DATA TYPE inet using ip::inet;
		`
		_, err = tx.Exec(sql)
		return err
	},
	func(tx *sql.Tx) (err error) {
		sql := `
			ALTER TABLE feeds ADD COLUMN username text default '';
			ALTER TABLE feeds ADD COLUMN password text default '';
		`
		_, err = tx.Exec(sql)
		return err
	},
	func(tx *sql.Tx) (err error) {
		sql := `
			ALTER TABLE entries ADD COLUMN document_vectors tsvector;
			UPDATE entries SET document_vectors = to_tsvector(substring(title || ' ' || coalesce(content, '') for 1000000));
			CREATE INDEX document_vectors_idx ON entries USING gin(document_vectors);
		`
		_, err = tx.Exec(sql)
		return err
	},
	func(tx *sql.Tx) (err error) {
		sql := `ALTER TABLE feeds ADD COLUMN user_agent text default ''`
		_, err = tx.Exec(sql)
		return err
	},
	func(tx *sql.Tx) (err error) {
		sql := `
			UPDATE
				entries
			SET
				document_vectors = setweight(to_tsvector(substring(coalesce(title, '') for 1000000)), 'A') || setweight(to_tsvector(substring(coalesce(content, '') for 1000000)), 'B')
		`
		_, err = tx.Exec(sql)
		return err
	},
	func(tx *sql.Tx) (err error) {
		sql := `ALTER TABLE users ADD COLUMN keyboard_shortcuts boolean default 't'`
		_, err = tx.Exec(sql)
		return err
	},
	func(tx *sql.Tx) (err error) {
		sql := `ALTER TABLE feeds ADD COLUMN disabled boolean default 'f';`
		_, err = tx.Exec(sql)
		return err
	},
	func(tx *sql.Tx) (err error) {
		sql := `
			ALTER TABLE users ALTER COLUMN theme SET DEFAULT 'light_serif';
			UPDATE users SET theme='light_serif' WHERE theme='default';
			UPDATE users SET theme='light_sans_serif' WHERE theme='sansserif';
			UPDATE users SET theme='dark_serif' WHERE theme='black';
		`
		_, err = tx.Exec(sql)
		return err
	},
	func(tx *sql.Tx) (err error) {
		sql := `
			ALTER TABLE entries ADD COLUMN changed_at timestamp with time zone;
			UPDATE entries SET changed_at = published_at;
			ALTER TABLE entries ALTER COLUMN changed_at SET not null;
		`
		_, err = tx.Exec(sql)
		return err
	},
	func(tx *sql.Tx) (err error) {
		sql := `
			CREATE TABLE api_keys (
				id serial not null,
				user_id int not null references users(id) on delete cascade,
				token text not null unique,
				description text not null,
				last_used_at timestamp with time zone,
				created_at timestamp with time zone default now(),
				primary key(id),
				unique (user_id, description)
			);
		`
		_, err = tx.Exec(sql)
		return err
	},
	func(tx *sql.Tx) (err error) {
		sql := `
			ALTER TABLE entries ADD COLUMN share_code text not null default '';
			CREATE UNIQUE INDEX entries_share_code_idx ON entries USING btree(share_code) WHERE share_code <> '';
		`
		_, err = tx.Exec(sql)
		return err
	},
	func(tx *sql.Tx) (err error) {
		sql := `CREATE INDEX enclosures_user_entry_url_idx ON enclosures(user_id, entry_id, md5(url))`
		_, err = tx.Exec(sql)
		return err
	},
	func(tx *sql.Tx) (err error) {
		sql := `
			ALTER TABLE feeds ADD COLUMN next_check_at timestamp with time zone default now();
			CREATE INDEX entries_user_feed_idx ON entries (user_id, feed_id);
		`
		_, err = tx.Exec(sql)
		return err
	},
	func(tx *sql.Tx) (err error) {
		sql := `ALTER TABLE feeds ADD COLUMN ignore_http_cache bool default false`
		_, err = tx.Exec(sql)
		return err
	},
	func(tx *sql.Tx) (err error) {
		sql := `ALTER TABLE users ADD COLUMN entries_per_page int default 100`
		_, err = tx.Exec(sql)
		return err
	},
	func(tx *sql.Tx) (err error) {
		sql := `ALTER TABLE users ADD COLUMN show_reading_time boolean default 't'`
		_, err = tx.Exec(sql)
		return err
	},
	func(tx *sql.Tx) (err error) {
		sql := `CREATE INDEX entries_id_user_status_idx ON entries USING btree (id, user_id, status)`
		_, err = tx.Exec(sql)
		return err
	},
	func(tx *sql.Tx) (err error) {
		sql := `ALTER TABLE feeds ADD COLUMN fetch_via_proxy bool default false`
		_, err = tx.Exec(sql)
		return err
	},
	func(tx *sql.Tx) (err error) {
		sql := `CREATE INDEX entries_feed_id_status_hash_idx ON entries USING btree (feed_id, status, hash)`
		_, err = tx.Exec(sql)
		return err
	},
	func(tx *sql.Tx) (err error) {
		sql := `CREATE INDEX entries_user_id_status_starred_idx ON entries (user_id, status, starred)`
		_, err = tx.Exec(sql)
		return err
	},
	func(tx *sql.Tx) (err error) {
		sql := `ALTER TABLE users ADD COLUMN entry_swipe boolean default 't'`
		_, err = tx.Exec(sql)
		return err
	},
	func(tx *sql.Tx) (err error) {
		sql := `ALTER TABLE integrations DROP COLUMN fever_password`
		_, err = tx.Exec(sql)
		return err
	},
	func(tx *sql.Tx) (err error) {
		sql := `
			ALTER TABLE feeds 
				ADD COLUMN blocklist_rules text not null default '',
				ADD COLUMN keeplist_rules text not null default ''
		`
		_, err = tx.Exec(sql)
		return err
	},
	func(tx *sql.Tx) (err error) {
		sql := `ALTER TABLE entries ADD COLUMN reading_time int not null default 0`
		_, err = tx.Exec(sql)
		return err
	},
	func(tx *sql.Tx) (err error) {
		sql := `
			ALTER TABLE entries ADD COLUMN created_at timestamp with time zone not null default now();
			UPDATE entries SET created_at = published_at;
		`
		_, err = tx.Exec(sql)
		return err
	},
	func(tx *sql.Tx) (err error) {
		_, err = tx.Exec(`
			ALTER TABLE users
				ADD column stylesheet text not null default '',
				ADD column google_id text not null default '',
				ADD column openid_connect_id text not null default ''
		`)
		if err != nil {
			return err
		}

		_, err = tx.Exec(`
			DECLARE my_cursor CURSOR FOR
			SELECT
				id,
				COALESCE(extra->'custom_css', '') as custom_css,
				COALESCE(extra->'google_id', '') as google_id,
				COALESCE(extra->'oidc_id', '') as oidc_id
			FROM users
			FOR UPDATE
		`)
		if err != nil {
			return err
		}
		defer tx.Exec("CLOSE my_cursor")

		for {
			var (
				userID           int64
				customStylesheet string
				googleID         string
				oidcID           string
			)

			if err := tx.QueryRow(`FETCH NEXT FROM my_cursor`).Scan(&userID, &customStylesheet, &googleID, &oidcID); err != nil {
				if err == sql.ErrNoRows {
					break
				}
				return err
			}

			_, err := tx.Exec(
				`UPDATE
					users
				SET
					stylesheet=$2,
					google_id=$3,
					openid_connect_id=$4
				WHERE
					id=$1
				`,
				userID, customStylesheet, googleID, oidcID)
			if err != nil {
				return err
			}
		}

		return err
	},
	func(tx *sql.Tx) (err error) {
		_, err = tx.Exec(`
			ALTER TABLE users DROP COLUMN extra;
			CREATE UNIQUE INDEX users_google_id_idx ON users(google_id) WHERE google_id <> '';
			CREATE UNIQUE INDEX users_openid_connect_id_idx ON users(openid_connect_id) WHERE openid_connect_id <> '';
		`)
		return err
	},
	func(tx *sql.Tx) (err error) {
		_, err = tx.Exec(`
<<<<<<< HEAD
			CREATE TABLE acme_cache (
				key varchar(400) not null primary key,
				data bytea not null,
				updated_at timestamptz not null
			);
=======
			CREATE INDEX entries_feed_url_idx ON entries(feed_id, url);
			CREATE INDEX entries_user_status_feed_idx ON entries(user_id, status, feed_id);
			CREATE INDEX entries_user_status_changed_idx ON entries(user_id, status, changed_at);
>>>>>>> 7c44238b
		`)
		return err
	},
}<|MERGE_RESOLUTION|>--- conflicted
+++ resolved
@@ -498,17 +498,19 @@
 	},
 	func(tx *sql.Tx) (err error) {
 		_, err = tx.Exec(`
-<<<<<<< HEAD
+			CREATE INDEX entries_feed_url_idx ON entries(feed_id, url);
+			CREATE INDEX entries_user_status_feed_idx ON entries(user_id, status, feed_id);
+			CREATE INDEX entries_user_status_changed_idx ON entries(user_id, status, changed_at);
+		`)
+		return err
+	},
+	func(tx *sql.Tx) (err error) {
+		_, err = tx.Exec(`
 			CREATE TABLE acme_cache (
 				key varchar(400) not null primary key,
 				data bytea not null,
 				updated_at timestamptz not null
 			);
-=======
-			CREATE INDEX entries_feed_url_idx ON entries(feed_id, url);
-			CREATE INDEX entries_user_status_feed_idx ON entries(user_id, status, feed_id);
-			CREATE INDEX entries_user_status_changed_idx ON entries(user_id, status, changed_at);
->>>>>>> 7c44238b
 		`)
 		return err
 	},
