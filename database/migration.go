--- conflicted
+++ resolved
@@ -12,11 +12,7 @@
 	"miniflux.app/logger"
 )
 
-<<<<<<< HEAD
-const schemaVersion = 32
-=======
-const schemaVersion = 34
->>>>>>> e5d09491
+const schemaVersion = 35
 
 // Migrate executes database migrations.
 func Migrate(db *sql.DB) {
