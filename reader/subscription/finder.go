--- conflicted
+++ resolved
@@ -31,11 +31,7 @@
 		return nil, err
 	}
 
-<<<<<<< HEAD
-	body := parser.StripInvalidCharacter(response.String())
-=======
-	body := response.BodyAsString()
->>>>>>> 08fc32b0
+	body := parser.StripInvalidCharacter(BodyAsString())
 	if format := parser.DetectFeedFormat(body); format != parser.FormatUnknown {
 		var subscriptions Subscriptions
 		subscriptions = append(subscriptions, &Subscription{
