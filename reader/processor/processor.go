// Copyright 2018 Frédéric Guillot. All rights reserved.
// Use of this source code is governed by the Apache 2.0
// license that can be found in the LICENSE file.

package processor

import (
<<<<<<< HEAD
	"regexp"

=======
	"time"

	"miniflux.app/config"
>>>>>>> 7da72cf8
	"miniflux.app/logger"
	"miniflux.app/metric"
	"miniflux.app/model"
	"miniflux.app/reader/rewrite"
	"miniflux.app/reader/sanitizer"
	"miniflux.app/reader/scraper"
	"miniflux.app/storage"
)

// ProcessFeedEntries downloads original web page for entries and apply filters.
func ProcessFeedEntries(store *storage.Storage, feed *model.Feed) {
	for _, entry := range feed.Entries {
		logger.Debug("[Feed #%d] Processing entry %s", feed.ID, entry.URL)
		if feed.Crawler {
			if !store.EntryURLExists(feed.ID, entry.URL) {
				startTime := time.Now()
				content, scraperErr := scraper.Fetch(entry.URL, feed.ScraperRules, feed.UserAgent)

				if config.Opts.HasMetricsCollector() {
					status := "success"
					if scraperErr != nil {
						status = "error"
					}
					metric.ScraperRequestDuration.WithLabelValues(status).Observe(time.Since(startTime).Seconds())
				}

				if scraperErr != nil {
					logger.Error(`[Filter] Unable to crawl this entry: %q => %v`, entry.URL, scraperErr)
				} else if content != "" {
					// We replace the entry content only if the scraper doesn't return any error.
					entry.Content = content
				}
			}
		}

		entry.Content = rewrite.Rewriter(entry.URL, entry.Content, feed.RewriteRules)

		// The sanitizer should always run at the end of the process to make sure unsafe HTML is filtered.
		entry.Content = sanitizer.Sanitize(entry.URL, entry.Content)
	}

	filterFeedEntries(feed)
}

/*
Filters feed entries based on regex rules
First we filter based on our keep list, then we remove those entries that match the block list
*/
func filterFeedEntries(feed *model.Feed) {
	var filteredEntries []*model.Entry

	if len(feed.KeeplistRules) > 0 {
		for _, entry := range feed.Entries {
			match, _ := regexp.MatchString(feed.KeeplistRules, entry.Title)
			if match == true {
				filteredEntries = append(filteredEntries, entry)
			}
		}
	} else {
		filteredEntries = feed.Entries
	}
	if len(feed.BlocklistRules) > 0 {
		k := 0
		for _, entry := range filteredEntries {
			match, _ := regexp.MatchString(feed.BlocklistRules, entry.Title)
			if match != true {
				filteredEntries[k] = entry
				k++
			}
		}
		filteredEntries = filteredEntries[:k]
	}
	feed.Entries = filteredEntries
}

// ProcessEntryWebPage downloads the entry web page and apply rewrite rules.
func ProcessEntryWebPage(entry *model.Entry) error {
	startTime := time.Now()
	content, scraperErr := scraper.Fetch(entry.URL, entry.Feed.ScraperRules, entry.Feed.UserAgent)
	if config.Opts.HasMetricsCollector() {
		status := "success"
		if scraperErr != nil {
			status = "error"
		}
		metric.ScraperRequestDuration.WithLabelValues(status).Observe(time.Since(startTime).Seconds())
	}

	if scraperErr != nil {
		return scraperErr
	}

	content = rewrite.Rewriter(entry.URL, content, entry.Feed.RewriteRules)
	content = sanitizer.Sanitize(entry.URL, content)

	if content != "" {
		entry.Content = content
	}

	return nil
}<|MERGE_RESOLUTION|>--- conflicted
+++ resolved
@@ -5,14 +5,10 @@
 package processor
 
 import (
-<<<<<<< HEAD
 	"regexp"
-
-=======
 	"time"
 
 	"miniflux.app/config"
->>>>>>> 7da72cf8
 	"miniflux.app/logger"
 	"miniflux.app/metric"
 	"miniflux.app/model"
